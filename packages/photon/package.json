--- conflicted
+++ resolved
@@ -37,10 +37,6 @@
     "scripts"
   ],
   "devDependencies": {
-<<<<<<< HEAD
-    "@prisma/lift": "^0.1.30",
-=======
->>>>>>> 204f32da
     "@types/debug": "^4.1.4",
     "@types/fs-extra": "^7.0.0",
     "@types/jest": "^24.0.13",
